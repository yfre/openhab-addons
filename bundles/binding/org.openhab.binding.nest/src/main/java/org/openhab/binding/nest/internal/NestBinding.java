/**
 * Copyright (c) 2010-2015, openHAB.org and others.
 *
 * All rights reserved. This program and the accompanying materials
 * are made available under the terms of the Eclipse Public License v1.0
 * which accompanies this distribution, and is available at
 * http://www.eclipse.org/legal/epl-v10.html
 */
package org.openhab.binding.nest.internal;

import java.math.BigDecimal;
import java.util.ArrayList;
import java.util.Calendar;
import java.util.Collections;
import java.util.Date;
import java.util.Dictionary;
import java.util.Enumeration;
import java.util.HashMap;
import java.util.List;
import java.util.Map;
import java.util.prefs.Preferences;

import org.openhab.binding.nest.NestBindingProvider;
import org.openhab.binding.nest.internal.messages.AccessTokenRequest;
import org.openhab.binding.nest.internal.messages.AccessTokenResponse;
import org.openhab.binding.nest.internal.messages.DataModel;
import org.openhab.binding.nest.internal.messages.DataModelRequest;
import org.openhab.binding.nest.internal.messages.DataModelResponse;
import org.openhab.binding.nest.internal.messages.UpdateDataModelRequest;

import static org.apache.commons.lang.StringUtils.isNotBlank;

import org.openhab.core.binding.AbstractActiveBinding;
import org.openhab.core.binding.BindingProvider;
import org.openhab.core.library.types.DateTimeType;
import org.openhab.core.library.types.DecimalType;
import org.openhab.core.library.types.OnOffType;
import org.openhab.core.library.types.StringType;
import org.openhab.core.types.Command;
import org.openhab.core.types.State;
import org.openhab.core.types.UnDefType;
import org.osgi.service.cm.ConfigurationException;
import org.osgi.service.cm.ManagedService;
import org.slf4j.Logger;
import org.slf4j.LoggerFactory;

/**
 * Binding that retrieves information about objects we're interested in every few minutes, and sends updates and
 * commands to Nest as they are made.
 * 
 * @author John Cocula
 * @since 1.7.0
 */
public class NestBinding extends AbstractActiveBinding<NestBindingProvider> implements ManagedService {

	private static final String DEFAULT_USER_ID = "DEFAULT_USER";

	private static final Logger logger = LoggerFactory.getLogger(NestBinding.class);

	protected static final String CONFIG_REFRESH = "refresh";
	protected static final String CONFIG_CLIENT_ID = "client_id";
	protected static final String CONFIG_CLIENT_SECRET = "client_secret";
	protected static final String CONFIG_PIN_CODE = "pin_code";

	/**
	 * the refresh interval which is used to poll values from the Nest server (optional, defaults to 60000ms)
	 */
	private long refreshInterval = 60000;

	/**
	 * A map of userids from the openhab.cfg file to OAuth credentials used to communicate with each app instance.
	 * Multiple accounts is not implemented in the Nest binding due to the current prohibition 3 in the Terms of
	 * Service, but some code is here for if/when that restriction is lifted.
	 */
	private Map<String, OAuthCredentials> credentialsCache = new HashMap<String, OAuthCredentials>();

	/**
	 * used to store events that we have sent ourselves; we need to remember them for not reacting to them
	 */
	private List<String> ignoreEventList = Collections.synchronizedList(new ArrayList<String>());

	/**
	 * The most recently received data model, or <code>null</code> if none have been retrieved yet.
	 */
	private DataModel oldDataModel = null;

	public NestBinding() {
	}

	/**
	 * {@inheritDoc}
	 */
	@Override
	public void activate() {
		super.activate();
	}

	/**
	 * {@inheritDoc}
	 */
	@Override
	public void deactivate() {
		// deallocate resources here that are no longer needed and
		// should be reset when activating this binding again
	}

	/**
	 * {@inheritDoc}
	 */
	@Override
	protected long getRefreshInterval() {
		return refreshInterval;
	}

	/**
	 * {@inheritDoc}
	 */
	@Override
	protected String getName() {
		return "Nest Refresh Service";
	}

	/**
	 * {@inheritDoc}
	 */
	@Override
	protected void execute() {
		logger.trace("Querying Nest API");

		try {
			for (String userid : credentialsCache.keySet()) {
				OAuthCredentials oauthCredentials = getOAuthCredentials(userid);

				if (oauthCredentials.noAccessToken()) {
					if (!oauthCredentials.retrieveAccessToken()) {
						logger.warn("Periodic poll skipped.");
						continue;
					}
				}

				readNest(oauthCredentials);
			}
		} catch (Exception e) {
			logger.error("Error reading from Nest:", e);
		}
	}

	/**
	 * Given the credentials to use and what to select from the Nest API, read any changed information from Nest and
	 * update the affected items.
	 * 
	 * @param oauthCredentials
	 *            the credentials to use
	 */
	private void readNest(OAuthCredentials oauthCredentials) throws Exception {

		DataModelRequest dmreq = new DataModelRequest(oauthCredentials.accessToken);
		DataModelResponse dmres = dmreq.execute();

		if (dmres.isError()) {
			logger.error("Error retrieving data model: {}", dmres.getError());
			return;
		}

		DataModel newDataModel = dmres;
		this.oldDataModel = newDataModel;

		// Iterate through bindings and update all inbound values.
		for (final NestBindingProvider provider : this.providers) {
			for (final String itemName : provider.getItemNames()) {
				if (provider.isInBound(itemName)) {
					final String property = provider.getProperty(itemName);
					final State newState = getState(newDataModel, property);

					logger.trace("Updating itemName '{}' with newState '{}'", itemName, newState);

					/*
					 * we need to make sure that we won't send out this event to Nest again, when receiving it on the
					 * openHAB bus
					 */
					ignoreEventList.add(itemName + newState.toString());
					logger.trace("Added event (item='{}', newState='{}') to the ignore event list", itemName, newState);
					this.eventPublisher.postUpdate(itemName, newState);
				}
			}
		}
	}

	/**
	 * Give a binding provider, a data model, and an item name, return the corresponding state object.
	 * 
	 * @param provider
	 *            the Nest binding provider
	 * @param dataModel
	 *            a data model from which to retrieve the value
	 * @param itemName
	 *            the item name from the items file.
	 * @return the State object for the named item
	 */
	private State getState(final DataModel dataModel, final String property) {

		if (dataModel != null) {
			try {
				return createState(dataModel.getProperty(property));
			} catch (Exception e) {
				logger.error("Unable to get state from data model", e);
			}
		}
		return UnDefType.NULL;
	}

	/**
	 * Creates an openHAB {@link State} in accordance to the class of the given {@code propertyValue}. Currently
	 * {@link Date}, {@link BigDecimal}, {@link Temperature} and {@link Boolean} are handled explicitly. All other
	 * {@code dataTypes} are mapped to {@link StringType}.
	 * <p>
	 * If {@code propertyValue} is {@code null}, {@link UnDefType#NULL} will be returned.
	 * 
	 * Copied/adapted from the Koubachi binding.
	 * 
	 * @param propertyValue
	 * 
	 * @return the new {@link State} in accordance with {@code dataType}. Will never be {@code null}.
	 */
	private State createState(Object propertyValue) {
		if (propertyValue == null) {
			return UnDefType.NULL;
		}

		Class<?> dataType = propertyValue.getClass();

		if (Date.class.isAssignableFrom(dataType)) {
			Calendar calendar = Calendar.getInstance();
			calendar.setTime((Date) propertyValue);
			return new DateTimeType(calendar);
		} else if (Integer.class.isAssignableFrom(dataType)) {
			return new DecimalType((Integer) propertyValue);
		} else if (BigDecimal.class.isAssignableFrom(dataType)) {
			return new DecimalType((BigDecimal) propertyValue);
		} else if (Boolean.class.isAssignableFrom(dataType)) {
			if ((Boolean) propertyValue) {
				return OnOffType.ON;
			} else {
				return OnOffType.OFF;
			}
		} else {
			return new StringType(propertyValue.toString());
		}
	}

	/**
	 * {@inheritDoc}
	 */
	@Override
	protected void internalReceiveCommand(String itemName, Command command) {
		logger.trace("internalReceiveCommand(item='{}', command='{}')", itemName, command);
		commandNest(itemName, command);
	}

	/**
	 * {@inheritDoc}
	 */
	@Override
	protected void internalReceiveUpdate(final String itemName, final State newState) {
		logger.trace("Received update (item='{}', state='{}')", itemName, newState);
		if (!isEcho(itemName, newState)) {
			updateNest(itemName, newState);
		}
	}

	/**
	 * Perform the given {@code command} against all targets referenced in {@code itemName}.
	 * 
	 * @param command
	 *            the command to execute
	 * @param the
	 *            target(s) against which to execute this command
	 */
	private void commandNest(final String itemName, final Command command) {
		if (command instanceof State) {
			updateNest(itemName, (State) command);
		}
	}

	private boolean isEcho(String itemName, State state) {
<<<<<<< HEAD
		String ignoreEventSetKey = itemName + state.toString();
		if (ignoreEventSet.contains(ignoreEventSetKey)) {
			ignoreEventSet.remove(ignoreEventSetKey);
			logger.trace(
=======
		String ignoreEventListKey = itemName + state.toString();
		if (ignoreEventList.remove(ignoreEventListKey)) {
			logger.debug(
>>>>>>> 04b09209
					"We received this event (item='{}', state='{}') from Nest, so we don't send it back again -> ignore!",
					itemName, state);
			return true;
		} else {
			return false;
		}
	}

	/**
	 * Send the {@code newState} for the given {@code itemName} to Nest.
	 * 
	 * @param itemName
	 * @param newState
	 */
	private void updateNest(final String itemName, final State newState) {

		// Find the first binding provider for this itemName.
		NestBindingProvider provider = null;
		String property = null;
		for (NestBindingProvider p : this.providers) {
			property = p.getProperty(itemName);
			if (property != null) {
				provider = p;
				break;
			}
		}

		if (provider == null) {
			logger.warn("no matching binding provider found [itemName={}, newState={}]", itemName, newState);
			return;
		} else {

			try {
				logger.debug("About to set property '{}' to '{}'", property, newState);

				// Ask the old DataModel to generate a new DataModel that only contains the update we want to send
				DataModel updateDataModel = oldDataModel.updateDataModel(property, newState);

				logger.trace("Data model for update: {}", updateDataModel);

				if (updateDataModel == null) {
					return;
				}

				OAuthCredentials oauthCredentials = getOAuthCredentials(DEFAULT_USER_ID);

				if (oauthCredentials == null) {
					logger.warn("Unable to locate credentials for item {}; aborting update.", itemName);
					return;
				}

				// If we don't have an access token yet, retrieve one.
				if (oauthCredentials.noAccessToken()) {
					if (!oauthCredentials.retrieveAccessToken()) {
						logger.warn("Sending update skipped.");
						return;
					}
				}

				UpdateDataModelRequest request = new UpdateDataModelRequest(oauthCredentials.accessToken,
						updateDataModel);
				DataModelResponse response = request.execute();
				if (response.isError()) {
					logger.error("Error updating data model: {}", response);
				}
			} catch (Exception e) {
				logger.error("Unable to update data model", e);
			}
		}
	}

	/**
	 * {@inheritDoc}
	 */
	public void bindingChanged(BindingProvider provider, String itemName) {

		if (provider instanceof NestBindingProvider) {
			this.oldDataModel = null;
		}
	}

	/**
	 * {@inheritDoc}
	 */
	public void allBindingsChanged(BindingProvider provider) {

		if (provider instanceof NestBindingProvider) {
			this.oldDataModel = null;
		}
	}

	/**
	 * Returns the cached {@link OAuthCredentials} for the given {@code userid}. If their is no such cached
	 * {@link OAuthCredentials} element, the cache is searched with the {@code DEFAULT_USER_ID}. If there is still no
	 * cached element found {@code NULL} is returned.
	 * 
	 * @param userid
	 *            the userid to find the {@link OAuthCredentials}
	 * @return the cached {@link OAuthCredentials} or {@code NULL}
	 */
	private OAuthCredentials getOAuthCredentials(String userid) {
		if (credentialsCache.containsKey(userid)) {
			return credentialsCache.get(userid);
		} else {
			return credentialsCache.get(DEFAULT_USER_ID);
		}
	}

	/**
	 * {@inheritDoc}
	 */
	@Override
	public void updated(Dictionary<String, ?> config) throws ConfigurationException {
		if (config != null) {

			// to override the default refresh interval one has to add a
			// parameter to openhab.cfg like nest:refresh=120000
			String refreshIntervalString = (String) config.get(CONFIG_REFRESH);
			if (isNotBlank(refreshIntervalString)) {
				refreshInterval = Long.parseLong(refreshIntervalString);
			}

			Enumeration<String> configKeys = config.keys();
			while (configKeys.hasMoreElements()) {
				String configKey = (String) configKeys.nextElement();

				// the config-key enumeration contains additional keys that we
				// don't want to process here ...
				if (CONFIG_REFRESH.equals(configKey) || "service.pid".equals(configKey)) {
					continue;
				}

				String userid = DEFAULT_USER_ID;
				String configKeyTail = configKey;

				OAuthCredentials credentials = credentialsCache.get(userid);
				if (credentials == null) {
					credentials = new OAuthCredentials(userid);
					credentialsCache.put(userid, credentials);
				}

				String value = (String) config.get(configKey);

				if (CONFIG_CLIENT_ID.equals(configKeyTail)) {
					credentials.clientId = value;
				} else if (CONFIG_CLIENT_SECRET.equals(configKeyTail)) {
					credentials.clientSecret = value;
				} else if (CONFIG_PIN_CODE.equals(configKeyTail)) {
					credentials.pinCode = value;
				} else {
					throw new ConfigurationException(configKey, "the given configKey '" + configKey + "' is unknown");
				}
			}

			// Verify the completeness of each OAuthCredentials entry
			// to make sure we can get started.

			boolean properlyConfigured = true;

			for (String userid : credentialsCache.keySet()) {
				OAuthCredentials oauthCredentials = getOAuthCredentials(userid);
				String userString = (DEFAULT_USER_ID.equals(userid)) ? "" : (userid + ".");
				if (oauthCredentials.clientId == null) {
					logger.error("Required nest:{}{} is missing.", userString, CONFIG_CLIENT_ID);
					properlyConfigured = false;
					break;
				}
				if (oauthCredentials.clientSecret == null) {
					logger.error("Required nest:{}{} is missing.", userString, CONFIG_CLIENT_SECRET);
					properlyConfigured = false;
					break;
				}
				if (oauthCredentials.pinCode == null) {
					logger.error("Required nest:{}{} is missing.", userString, CONFIG_PIN_CODE);
					properlyConfigured = false;
					break;
				}
				// Load persistently stored values for this credential set
				oauthCredentials.load();
			}

			setProperlyConfigured(properlyConfigured);
		}
	}

	/**
	 * This internal class holds the credentials necessary for the OAuth2 flow to work. It also provides basic methods
	 * to retrieve an access token.
	 * 
	 * @author John Cocula
	 * @since 1.7.0
	 */
	static class OAuthCredentials {

		private static final String ACCESS_TOKEN = "accessToken";
		private static final String PIN_CODE = "pinCode";

		private String userid;

		/**
		 * The private client_id needed in order to interact with the Nest API. This must be provided in the
		 * <code>openhab.cfg</code> file.
		 */
		private String clientId;

		/**
		 * The client_secret needed when authorizing this client to the Nest API.
		 * 
		 * @see AccessTokenRequest
		 */
		private String clientSecret;

		/**
		 * The pincode needed when authorizing this client to the Nest API.
		 * 
		 * @see AccessTokenRequest
		 */
		private String pinCode;

		/**
		 * The access token to access the Nest API. Automatically renewed from the API using the refresh token and
		 * persisted for use across activations.
		 * 
		 * @see #refreshTokens()
		 */
		private String accessToken;

		public OAuthCredentials(String userid) {

			try {
				this.userid = userid;
			} catch (Exception e) {
				throw new NestException("Cannot create OAuthCredentials.", e);
			}
		}

		private Preferences getPrefsNode() {
			return Preferences.userRoot().node("org.openhab.nest." + userid);
		}

		/**
		 * Only load the accessToken if the pinCode that was saved with it matches the current pinCode. Otherwise, we
		 * could continue to try to use an accessToken that does not match the credentials in openhab.cfg.
		 */
		private void load() {
			Preferences prefs = getPrefsNode();
			String pinCode = prefs.get(PIN_CODE, null);
			if (this.pinCode.equals(pinCode)) {
				this.accessToken = prefs.get(ACCESS_TOKEN, null);
			}
		}

		private void save() {
			Preferences prefs = getPrefsNode();
			if (this.accessToken != null) {
				prefs.put(ACCESS_TOKEN, this.accessToken);
			} else {
				prefs.remove(ACCESS_TOKEN);
			}
			if (this.pinCode != null) {
				prefs.put(PIN_CODE, this.pinCode);
			} else {
				prefs.remove(PIN_CODE);
			}
		}

		/**
		 * Determine if we have an access token.
		 * 
		 * @return <code>true</code> if we have an access token; <code>false</code> otherwise.
		 */
		public boolean noAccessToken() {
			return this.accessToken == null;
		}

		/**
		 * Retrieve an access token from the Nest API.
		 * 
		 * @return <code>true</code> if we were successful, <code>false</code> otherwise
		 */
		public boolean retrieveAccessToken() {
			logger.trace("Retrieving access token in order to access the Nest API.");

			final AccessTokenRequest request = new AccessTokenRequest(clientId, clientSecret, pinCode);
			logger.trace("Request: {}", request);

			final AccessTokenResponse response = request.execute();
			logger.trace("Response: {}", response);

			if (response.isError()) {
				logger.error("Error retrieving access token: {}'", response);
			}

			this.accessToken = response.getAccessToken();
			save();

			return !noAccessToken();
		}
	}
}<|MERGE_RESOLUTION|>--- conflicted
+++ resolved
@@ -283,16 +283,9 @@
 	}
 
 	private boolean isEcho(String itemName, State state) {
-<<<<<<< HEAD
-		String ignoreEventSetKey = itemName + state.toString();
-		if (ignoreEventSet.contains(ignoreEventSetKey)) {
-			ignoreEventSet.remove(ignoreEventSetKey);
-			logger.trace(
-=======
 		String ignoreEventListKey = itemName + state.toString();
 		if (ignoreEventList.remove(ignoreEventListKey)) {
 			logger.debug(
->>>>>>> 04b09209
 					"We received this event (item='{}', state='{}') from Nest, so we don't send it back again -> ignore!",
 					itemName, state);
 			return true;
