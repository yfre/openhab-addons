--- conflicted
+++ resolved
@@ -1067,7 +1067,7 @@
 # Optional, specify the number of input and output ports for a given HDanywhere matrix
 #hdanywhere:192.168.0.88.ports=4
 
-#################################Omnilink##################################################
+################################# Omnilink ############################################
 #
 #Enter the port (4369) host ip or name and the two crypto keys for your omni panel.  The
 #two keys may be found in the installer menu on a HAI keypad or touchscreen. Each key is
@@ -1114,7 +1114,6 @@
 # Timeout, in milliseconds, to wait for a reply when sending a command (default is 1000)
 #irtrans:timeout=3000
 
-<<<<<<< HEAD
 ############################### Daikin Binding ########################################
 #
 # Require a KKRP01A Online Controller and a Daikin heat pump.
@@ -1129,7 +1128,7 @@
 #daikin:<id>.username=
 #daikin:<id>.password=
 
-############################## Astro Binding ##############################
+################################# Astro Binding #######################################
 #
 # The latitude
 astro:latitude=
@@ -1139,16 +1138,15 @@
 
 # Refresh interval for azimuth and elevation calculation in seconds (optional, defaults to disabled)
 astro:interval=
-=======
-
-################################ Insteon PLM Binding ######################################
+
+############################### Insteon PLM Binding ###################################
 #
 # The insteon PLM controller port. Valid values are e.g. COM1 for Windows and /dev/ttyS0 or
 # /dev/ttyUSB0 for Linux. Using multiple modems is possible, but has never been tested.
 # Use multiple modems at your own peril.
 #
 #insteonplm:port_0=/dev/insteon
-#
+
 # poll interval (optional, in milliseconds, defaults to 300000).
 # Poll too often and you will overload the insteon network,
 # leading to sluggish or no response when trying to send messages to devices.
@@ -1156,10 +1154,9 @@
 # compromise in a configuration of about 110 switches/dimmers.
 #
 #insteonplm:poll_interval=300000
-#
+
 # refresh value (optional, in milliseconds, defaults to 15000)
 # The refresh interval is not critical, since only device statistics are logged
 # upon refresh (the polling operates under different timers).
 #
-#insteonplm:refresh=15000
->>>>>>> b402f7b0
+#insteonplm:refresh=15000